from rest_framework import viewsets
from rest_framework.permissions import IsAuthenticated

from .models import ContractType, Function, Language, Skill, Location, Question
from accounts.models import Employer
from .models import Vacancy, ApplyVacancy
from .serializers import (
    VacancySerializer,
    ApplySerializer,
    ContractTypeSerializer,
    FunctionSerializer,
    LanguageSerializer,
    SkillSerializer,
    LocationSerializer,
    QuestionSerializer,
)
from math import radians, cos, sin, asin, sqrt
from rest_framework import generics
from rest_framework import status
from accounts.models import Employee
from rest_framework.exceptions import NotFound
from rest_framework_simplejwt.authentication import JWTAuthentication
from rest_framework.response import Response

from chat.models import ChatRoom
from chat.serializers import ChatRoomSerializer


class LocationsView(generics.GenericAPIView):
    """
    This view handles the retrieval of all Location objects.

    Authentication:
        JWT authentication is required to access this view.
    
    Methods:
        get: Retrieves all Location objects from the database and returns them serialized in the response.
    """
    authentication_classes = [JWTAuthentication]
    queryset = Location.objects.all()
    serializer_class = LocationSerializer

    def get(self, request, *args, **kwargs):
        """
        Handles GET requests to retrieve all Location objects.

        Arguments:
            request: The HTTP request object.
        
        Returns:
            Response: A serialized list of all Location objects.
        """
        queryset = self.get_queryset()
        serializer = self.get_serializer(queryset, many=True)
        return Response(serializer.data)


class SkillsView(generics.GenericAPIView):
    """
    This view handles the retrieval of all Skill objects.

    Authentication:
        JWT authentication is required to access this view.
    
    Methods:
        get: Retrieves all Skill objects from the database and returns them serialized in the response.
    """
    authentication_classes = [JWTAuthentication]
    queryset = Skill.objects.all()
    serializer_class = SkillSerializer

    def get(self, request, *args, **kwargs):
        """
        Handles GET requests to retrieve all Skill objects.

        Arguments:
            request: The HTTP request object.
        
        Returns:
            Response: A serialized list of all Skill objects.
        """
        queryset = self.get_queryset()
        serializer = self.get_serializer(queryset, many=True)
        return Response(serializer.data)


class LanguagesView(generics.GenericAPIView):
    """
    This view handles the retrieval of all Language objects.

    Authentication:
        JWT authentication is required to access this view.
    
    Methods:
        get: Retrieves all Language objects from the database and returns them serialized in the response.
    """
    authentication_classes = [JWTAuthentication]
    queryset = Language.objects.all()
    serializer_class = LanguageSerializer

    def get(self, request, *args, **kwargs):
        """
        Handles GET requests to retrieve all Language objects.

        Arguments:
            request: The HTTP request object.
        
        Returns:
            Response: A serialized list of all Language objects.
        """
        queryset = self.get_queryset()
        serializer = self.get_serializer(queryset, many=True)
        return Response(serializer.data)


class FunctionsView(generics.GenericAPIView):
    """
    API view to retrieve a list of Function instances.
    
    This view allows authenticated users to retrieve a list of all available 
    functions from the Function model. It returns data serialized into JSON format.

    Authentication:
        JWT authentication is required to access this view.

     Methods:
        get:
            Handles GET requests to retrieve a list of Function instances.
            Returns a list of serialized Function objects as JSON data.
    """
    authentication_classes = [JWTAuthentication]
    queryset = Function.objects.all()
    serializer_class = FunctionSerializer

    def get(self, request, *args, **kwargs):
        """
        Handles GET requests to retrieve a list of Function instances.
        
        This method retrieves all Function objects from the database,
        serializes them using the FunctionSerializer, and returns the 
        serialized data in JSON format.

        Returns:
            Response: A response containing a list of serialized Function objects.
        """
        queryset = self.get_queryset()
        serializer = self.get_serializer(queryset, many=True)
        return Response(serializer.data)


class QuestionsView(generics.GenericAPIView):
    """
    API view to retrieve a list of Question instances.
    
    This view allows authenticated users to retrieve a list of all available 
    questions from the Question model. It returns data serialized into JSON format.

    Authentication:
       JWT authentication is required to access this view.

    Methods:
        get:
            Handles GET requests to retrieve a list of Question instances.
            Returns a list of serialized Question objects as JSON data.
    """
    authentication_classes = [JWTAuthentication]
    queryset = Question.objects.all()
    serializer_class = QuestionSerializer

    def get(self, request, *args, **kwargs):
        """
        Handles GET requests to retrieve a list of Question instances.
        
        This method retrieves all Question objects from the database,
        serializes them using the QuestionSerializer, and returns the 
        serialized data in JSON format.

        Returns:
            Response: A response containing a list of serialized Question objects.
        """
        queryset = self.get_queryset()
        serializer = self.get_serializer(queryset, many=True)
        return Response(serializer.data)


class ContractsTypesView(generics.GenericAPIView):
    """
    API view to retrieve a list of ContractType instances.
    
    This view allows authenticated users to retrieve a list of all available 
    contract types from the ContractType model. It returns data serialized into JSON format.

    Authentication:
        JWT authentication is required to access this view.

    Methods:
        get:
            Handles GET requests to retrieve a list of ContractType instances.
            Returns a list of serialized ContractType objects as JSON data.
    """
    authentication_classes = [JWTAuthentication]
    queryset = ContractType.objects.all()
    serializer_class = ContractTypeSerializer

    def get(self, request, *args, **kwargs):
        """
        Handles GET requests to retrieve a list of ContractType instances.
        
        This method retrieves all ContractType objects from the database,
        serializes them using the ContractTypeSerializer, and returns the 
        serialized data in JSON format.

        Returns:
            Response: A response containing a list of serialized ContractType objects.
        """
        queryset = self.get_queryset()
        serializer = self.get_serializer(queryset, many=True)
        return Response(serializer.data)


class VacancyViewSet(viewsets.ModelViewSet):
    """
    ViewSet for managing Vacancy objects.
    
    Authentication:
        JWT authentication is required to access this view.
    
    Methods:
        - create: Creates a new vacancy and assigns the current user as the employer.
    """
    authentication_classes = [JWTAuthentication]

    queryset = Vacancy.objects.all()
    serializer_class = VacancySerializer

<<<<<<< HEAD
    # def create(self, request, *args, **kwargs):
    #     data = request.data.copy()
    #     serializer = self.get_serializer(data=data)
    #
    #     if serializer.is_valid():
    #         serializer.save()
    #         return Response(serializer.data, status=status.HTTP_201_CREATED)
    #
    #     return Response(serializer.errors, status=status.HTTP_400_BAD_REQUEST)
=======
    def create(self, request, *args, **kwargs):
        """
        Creates a new Vacancy instance.
        
        This method automatically adds the current user's ID as the employer when creating a vacancy.
        
        Args:
            request: The HTTP request containing vacancy data.

        Returns:
            Response: A response with the serialized vacancy data or errors.
        """
        data = request.data.copy()
        data["employer"] = request.user.id
        serializer = self.get_serializer(data=data)

        if serializer.is_valid():
            serializer.save()
            return Response(serializer.data, status=status.HTTP_201_CREATED)

        return Response(serializer.errors, status=status.HTTP_400_BAD_REQUEST)
>>>>>>> dd629fc3


class ApplyViewSet(viewsets.ModelViewSet):
    """
    ViewSet for managing ApplyVacancy objects.
    
    Authentication:
        JWT authentication is required to access this view.
    """
    authentication_classes = [JWTAuthentication]

    queryset = ApplyVacancy.objects.all()
    serializer_class = ApplySerializer


class VacancyFilterView(generics.ListAPIView):
    """
    API view for filtering and retrieving job vacancies based on various criteria.
    
    This view allows users to filter job vacancies using multiple parameters such as:
    - Contract type
    - Function
    - Required skills
    - Distance from an employee's location
    - Sorting by salary (ascending or descending)
    
    Authentication:
        - JWT authentication is required to access this view.

    Query Parameters:
        - contract_type (int): ID of the contract type to filter vacancies.
        - function (int): ID of the function (job role) to filter vacancies.
        - skills (list of int): List of skill IDs to filter vacancies.
        - employee_id (int): ID of the employee to filter vacancies by proximity.
        - distance (float): Maximum distance (in km) from the employee's location.
        - sort_by_salary (str): Sort vacancies by salary ('asc' for ascending, 'desc' for descending).

    Methods:
        - get_queryset(): Retrieves and filters vacancies based on query parameters.
        - calculate_distance(lat1, lon1, lat2, lon2): Computes the great-circle distance (Haversine formula) between two geographic points.

    Returns:
        - A list of vacancies matching the given criteria.
    """
    authentication_classes = [JWTAuthentication]

    serializer_class = VacancySerializer

    def get_queryset(self):
        """
        Retrieves and filters the vacancy queryset based on query parameters.

        Filtering logic:
            - Filters vacancies by contract type if provided.
            - Filters vacancies by function if provided.
            - Filters vacancies by required skills if provided.
            - If an employee ID is provided, retrieves their latitude and longitude.
            - If a maximum distance is provided, filters vacancies within that radius.
            - Sorts vacancies by salary if sorting is requested.

        Returns:
            QuerySet: A filtered list of Vacancy objects.
        """
        queryset = Vacancy.objects.all()

        # Get parameters from request
        contract_type = self.request.query_params.get("contract_type")
        function = self.request.query_params.get("function")
        skills = self.request.query_params.getlist("skills")
        employee_id = self.request.query_params.get("employee_id", None)
        max_distance = self.request.query_params.get("distance", None)
        sort_by_salary = self.request.query_params.get("sort_by_salary", None)
        # Retrieve employee's latitude and longitude
        user_latitude = None
        user_longitude = None

        if employee_id:
            try:
                employee = Employee.objects.get(id=employee_id)
                user_latitude = employee.latitude
                user_longitude = employee.longitude
            except Employee.DoesNotExist:
                raise NotFound("Employee not found.")

        # Filter by contract_type
        if contract_type:
            queryset = queryset.filter(contract_type__id=contract_type)

        # Filter by function
        if function:
            queryset = queryset.filter(function__id=function)

        # Filter by skills
        if skills:
            queryset = queryset.filter(skill__id__in=skills).distinct()
        # Filter by distance if latitude and longitude are available
        if max_distance and user_latitude is not None and user_longitude is not None:
            queryset = [
                vacancy
                for vacancy in queryset
                if self.calculate_distance(
                    user_latitude, user_longitude, vacancy.latitude, vacancy.longitude
                )
                <= float(max_distance)
            ]

        # Sort by salary
        if sort_by_salary:
            if sort_by_salary.lower() == "asc":
                queryset = queryset.order_by("salary")
            elif sort_by_salary.lower() == "desc":
                queryset = queryset.order_by("-salary")

        return queryset

    @staticmethod
    def calculate_distance(lat1, lon1, lat2, lon2):
        """
        Calculate the great-circle distance between two points
        on the Earth using the Haversine formula.

        Parameters:
            - lat1 (float): Latitude of the first point.
            - lon1 (float): Longitude of the first point.
            - lat2 (float): Latitude of the second point.
            - lon2 (float): Longitude of the second point.

        Returns:
            float: Distance in kilometers between the two points.
        """
        # Convert decimal degrees to radians
        lat1, lon1, lat2, lon2 = map(radians, [lat1, lon1, lat2, lon2])

        # Haversine formula
        dlon = lon2 - lon1
        dlat = lat2 - lat1
        a = sin(dlat / 2) ** 2 + cos(lat1) * cos(lat2) * sin(dlon / 2) ** 2
        c = 2 * asin(sqrt(a))
        r = 6371  # Radius of earth in kilometers
        return c * r


class ApplyForJobView(generics.CreateAPIView):
    """
    API view for applying for a job vacancy.

    This view allows an authenticated employee to apply for a job vacancy. If the application is 
    successful, a new chatroom will be created between the employee and employer.

    Authentication:
        - JWT authentication is required.
    
    Permission:
        - Only authenticated users can apply for a job.
    
    Methods:
        - post: Allows an authenticated employee to apply for a job vacancy.
    """

    permission_classes = [IsAuthenticated]
    serializer_class = ApplySerializer

    def post(self, request, *args, **kwargs):
        """
        Handles the application for a job vacancy.

        This method retrieves the vacancy based on the vacancy_id passed in the URL, validates the 
        application data, and creates an application. Additionally, it creates a chatroom for communication 
        between the employee and employer.

        Steps:
            1. Retrieve the vacancy based on the vacancy_id from the URL.
            2. If the vacancy exists, prepare application data (employee and vacancy).
            3. Validate the application data.
            4. If valid, save the application and create a new chatroom.
            5. Return the application data and chatroom data in the response.

        Parameters:
            - request (Request): The HTTP request object containing the user and application data.
            - *args (tuple): Additional positional arguments.
            - **kwargs (dict): Additional keyword arguments, including the vacancy_id from URL.

        Returns:
            - Response: The response containing the application and chatroom details if successful, 
                        or error messages if the application is invalid or the vacancy does not exist.
        """
        vacancy_id = self.kwargs.get('vacancy_id')
        try:
            vacancy = Vacancy.objects.get(id=vacancy_id)
        except Vacancy.DoesNotExist:
            return Response({"detail": "Vacancy not found."}, status=status.HTTP_404_NOT_FOUND)

        data = {
            "employee": request.user.employee_profile.id,
            "vacancy": vacancy.id
        }
        serializer = self.get_serializer(data=data)
        if serializer.is_valid():
            serializer.save()
            chatroom = ChatRoom.objects.create(
                employee=request.user.employee_profile,
                employer=vacancy.employer,
                vacancy=vacancy
            )
            chatroom_serializer = ChatRoomSerializer(chatroom)
            response_data = serializer.data
            response_data['chatroom'] = chatroom_serializer.data
            return Response(response_data, status=status.HTTP_201_CREATED)
        return Response(serializer.errors, status=status.HTTP_400_BAD_REQUEST)<|MERGE_RESOLUTION|>--- conflicted
+++ resolved
@@ -233,7 +233,6 @@
     queryset = Vacancy.objects.all()
     serializer_class = VacancySerializer
 
-<<<<<<< HEAD
     # def create(self, request, *args, **kwargs):
     #     data = request.data.copy()
     #     serializer = self.get_serializer(data=data)
@@ -243,7 +242,6 @@
     #         return Response(serializer.data, status=status.HTTP_201_CREATED)
     #
     #     return Response(serializer.errors, status=status.HTTP_400_BAD_REQUEST)
-=======
     def create(self, request, *args, **kwargs):
         """
         Creates a new Vacancy instance.
@@ -265,7 +263,6 @@
             return Response(serializer.data, status=status.HTTP_201_CREATED)
 
         return Response(serializer.errors, status=status.HTTP_400_BAD_REQUEST)
->>>>>>> dd629fc3
 
 
 class ApplyViewSet(viewsets.ModelViewSet):
